name: pr_stage_test

on:
  pull_request:
    paths-ignore:
      - 'README.md'
      - 'README_zh-CN.md'
      - 'docs/**'
      - 'demo/**'
      - '.dev_scripts/**'
      - '.circleci/**'

concurrency:
  group: ${{ github.workflow }}-${{ github.ref }}
  cancel-in-progress: true

jobs:
  build_cpu:
    runs-on: ubuntu-22.04
    strategy:
      matrix:
        python-version: [3.7]
        include:
          - torch: 1.8.1
            torchvision: 0.9.1
    steps:
      - uses: actions/checkout@v3
      - name: Set up Python ${{ matrix.python-version }}
        uses: actions/setup-python@v4
        with:
           python-version: ${{ matrix.python-version }}
      - name: Upgrade pip
<<<<<<< HEAD
        run: pip install pip --upgrade && pip install wheel
=======
        run: pip install pip --upgrade  && pip install wheel
>>>>>>> 718a17d3
      - name: Install soundfile lib
        run: sudo apt-get install -y libsndfile1
      - name: Install librosa and soundfile
        run: pip install librosa soundfile
      - name: Install lmdb
        run: pip install lmdb
      - name: Install TurboJpeg lib
        run: sudo apt-get install -y libturbojpeg
      - name: Install PyTorch
        run: pip install torch==${{matrix.torch}}+cpu torchvision==${{matrix.torchvision}}+cpu -f https://download.pytorch.org/whl/cpu/torch_stable.html
      - name: Install MMEngine
        run: pip install git+https://github.com/open-mmlab/mmengine.git@main
      - name: Install MMCV
        run: |
          pip install -U openmim
          mim install 'mmcv >= 2.0.0'
      - name: Install MMDet
        run: pip install git+https://github.com/open-mmlab/mmdetection.git@dev-3.x
      - name: Install MMCls
        run: pip install git+https://github.com/open-mmlab/mmclassification.git@dev-1.x
      - name: Install unittest dependencies
        run: pip install -r requirements.txt
      - name: Install PytorchVideo
        run: pip install pytorchvideo
        # if: ${{matrix.torchvision == '0.10.0'}}
      - name: Install timm
        run: python -m pip install timm
      - name: Build and install
        run: rm -rf .eggs && pip install -e .
      - name: Run unittests and generate coverage report
        run: |
          coverage run --branch --source mmaction -m pytest tests/
          coverage xml
          coverage report -m
      # Only upload coverage report for python3.7 && pytorch1.8.1 cpu
      - name: Upload coverage to Codecov
        if: ${{matrix.torch == '1.8.1' && matrix.python-version == '3.7'}}
        uses: codecov/codecov-action@v1.0.14
        with:
          file: ./coverage.xml
          flags: unittests
          env_vars: OS,PYTHON
          name: codecov-umbrella
          fail_ci_if_error: false

  build_cu102:
    runs-on: ubuntu-22.04
    container:
      image: pytorch/pytorch:1.8.1-cuda10.2-cudnn7-devel
    env:
      MKL_THREADING_LAYER: GNU
    strategy:
      matrix:
        python-version: [3.7]
        include:
          - torch: 1.8.1
            cuda: 10.2
    steps:
      - uses: actions/checkout@v3
      - name: Set up Python ${{ matrix.python-version }}
        uses: actions/setup-python@v4
        with:
          python-version: ${{ matrix.python-version }}
      - name: Upgrade pip
<<<<<<< HEAD
        run: pip install pip --upgrade && pip install wheel
=======
        run: pip install pip --upgrade  && pip install wheel
>>>>>>> 718a17d3
      - name: Fetch GPG keys
        run: |
          apt-key adv --fetch-keys https://developer.download.nvidia.com/compute/cuda/repos/ubuntu1804/x86_64/3bf863cc.pub
          apt-key adv --fetch-keys https://developer.download.nvidia.com/compute/machine-learning/repos/ubuntu1804/x86_64/7fa2af80.pub
      - name: Install Python-dev
        run: apt-get update && apt-get install -y python${{matrix.python-version}}-dev
        if: ${{matrix.python-version != 3.9}}
      - name: Install system dependencies
        run: |
          apt-get update && apt-get install -y ffmpeg libsm6 libxext6 git ninja-build libglib2.0-0 libturbojpeg libsndfile1 libsm6 libxrender-dev libxext6
      - name: Install librosa and soundfile
        run: pip install librosa soundfile
      - name: Install lmdb
        run: pip install lmdb
      - name: Install mmaction dependencies
        run: |
          pip install git+https://github.com/open-mmlab/mmengine.git@main
          pip install -U openmim
          mim install 'mmcv >= 2.0.0'
          pip install git+https://github.com/open-mmlab/mmdetection.git@dev-3.x
          pip install git+https://github.com/open-mmlab/mmclassification.git@dev-1.x
          pip install -r requirements.txt
      - name: Install PytorchVideo
        run: pip install pytorchvideo
        if: ${{matrix.cuda == '10.2'}}
      - name: Build and install
        run: |
          pip install -e . -v
      - name: Run unittests and generate coverage report
        run: |
          coverage run --branch --source mmaction -m pytest tests/ -k 'not timm'
          coverage xml
          coverage report -m

  build_windows:
    runs-on: windows-2022
    strategy:
      matrix:
        os: [windows-2022]
        python-version: [3.7]
        torch: [1.8.1]
        torchvision: [0.9.1]
        platform: [cpu, cu111]
    steps:
      - uses: actions/checkout@v3
      - name: Set up Python ${{ matrix.python-version }}
        uses: actions/setup-python@v4
        with:
          python-version: ${{ matrix.python-version }}
      - name: Upgrade pip
        run: |
          python -V
          python -m pip install pip --upgrade
          python -m pip install wheel
      - name: Install librosa and soundfile
        run: python -m pip install librosa soundfile
      - name: Install lmdb
        run: pip install lmdb
      - name: Install PyTorch
        run: pip install torch==${{matrix.torch}}+${{matrix.platform}} torchvision==${{matrix.torchvision}}+${{matrix.platform}} -f https://download.pytorch.org/whl/${{matrix.platform}}/torch_stable.html
      - name: Install timm
        run: python -m pip install timm
      - name: Install mmaction dependencies
        run: |
          pip install git+https://github.com/open-mmlab/mmengine.git@main
          pip install -U openmim
          mim install 'mmcv >= 2.0.0'
          pip install git+https://github.com/open-mmlab/mmdetection.git@dev-3.x
          pip install git+https://github.com/open-mmlab/mmclassification.git@dev-1.x
          pip install -r requirements.txt
      - name: Install PytorchVideo
        run: python -m pip install pytorchvideo
      - name: Build and install
        run: |
          pip install -e . -v
      - name: Run unittests and generate coverage report
        run: |
          pytest tests/<|MERGE_RESOLUTION|>--- conflicted
+++ resolved
@@ -30,11 +30,7 @@
         with:
            python-version: ${{ matrix.python-version }}
       - name: Upgrade pip
-<<<<<<< HEAD
         run: pip install pip --upgrade && pip install wheel
-=======
-        run: pip install pip --upgrade  && pip install wheel
->>>>>>> 718a17d3
       - name: Install soundfile lib
         run: sudo apt-get install -y libsndfile1
       - name: Install librosa and soundfile
@@ -99,11 +95,7 @@
         with:
           python-version: ${{ matrix.python-version }}
       - name: Upgrade pip
-<<<<<<< HEAD
         run: pip install pip --upgrade && pip install wheel
-=======
-        run: pip install pip --upgrade  && pip install wheel
->>>>>>> 718a17d3
       - name: Fetch GPG keys
         run: |
           apt-key adv --fetch-keys https://developer.download.nvidia.com/compute/cuda/repos/ubuntu1804/x86_64/3bf863cc.pub
